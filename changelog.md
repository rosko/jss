--- conflicted
+++ resolved
@@ -1,8 +1,7 @@
-<<<<<<< HEAD
 ## Next
 
 - Option `insertionPoint` can now accept a DOM node.
-=======
+
 ## 7.1.7 / 2017-06-15
 
 - Fix CSS flow types
@@ -10,7 +9,6 @@
 ## 7.1.6 / 2017-06-14
 
 - Fix dynamic values for conditional and keyframe rules
->>>>>>> 98cf3ce7
 
 ## 7.1.5 / 2017-05-28
 
