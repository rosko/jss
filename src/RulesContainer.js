/* @flow */
import createRule from './utils/createRule'
import updateRule from './utils/updateRule'
<<<<<<< HEAD
import RegularRule from './plugins/RegularRule'
=======
import linkRule from './utils/linkRule'
>>>>>>> 98cf3ce7
import type {
  RulesContainerOptions,
  ToCssOptions,
  Rule,
  RuleOptions,
  JssStyle
} from './types'

/**
 * Contains rules objects and allows adding/removing etc.
 * Is used for e.g. by `StyleSheet` or `ConditionalRule`.
 */
export default class RulesContainer {
  // Rules registry for access by .get() method.
  // It contains the same rule registered by name and by selector.
  map: {[key: string]: Rule} = {}

  // Original styles object.
  raw: {[key: string]: JssStyle} = {}

  // Used to ensure correct rules order.
  index: Array<Rule> = []

  options: RulesContainerOptions

  classes: Object

  constructor(options: RulesContainerOptions) {
    this.options = options
    this.classes = options.classes
  }

  /**
   * Create and register rule.
   *
   * Will not render after Style Sheet was rendered the first time.
   */
  add(name: string, decl: JssStyle, options?: RuleOptions): Rule {
    const {parent, sheet, jss, Renderer, generateClassName} = this.options

    options = {
      classes: this.classes,
      parent,
      sheet,
      jss,
      Renderer,
      generateClassName,
      ...options
    }

    if (!options.selector && this.classes[name]) options.selector = `.${this.classes[name]}`

    this.raw[name] = decl

    const rule = createRule(name, decl, options)
    this.register(rule)

    const index = options.index === undefined ? this.index.length : options.index
    this.index.splice(index, 0, rule)

    return rule
  }

  /**
   * Get a rule.
   */
  get(name: string): Rule {
    return this.map[name]
  }

  /**
   * Delete a rule.
   */
  remove(rule: Rule): void {
    this.unregister(rule)
    this.index.splice(this.indexOf(rule), 1)
  }

  /**
   * Get index of a rule.
   */
  indexOf(rule: Rule): number {
    return this.index.indexOf(rule)
  }

  /**
   * Run `onProcessRule()` plugins on every rule.
   */
  process(): void {
    const {plugins} = this.options.jss
    // We need to clone array because if we modify the index somewhere else during a loop
    // we end up with very hard-to-track-down side effects.
    this.index.slice(0).forEach(plugins.onProcessRule, plugins)
  }

  /**
   * Register a rule in `.map` and `.classes` maps.
   */
  register(rule: Rule): void {
    this.map[rule.key] = rule
    if (rule instanceof RegularRule) {
      this.map[rule.selector] = rule
      this.classes[rule.key] = rule.selector.substr(1)
    }
  }

  /**
   * Unregister a rule.
   */
  unregister(rule: Rule): void {
    delete this.map[rule.key]
    delete this.classes[rule.key]
    if (rule instanceof RegularRule) delete this.map[rule.selector]
  }

  /**
   * Update the function values with a new data.
   */
  update(name?: string, data?: Object): void {
    if (typeof name === 'string') {
      updateRule(this.get(name), data, RulesContainer)
      return
    }

    for (let index = 0; index < this.index.length; index++) {
      updateRule(this.index[index], name, RulesContainer)
    }
  }

  /**
   * Link renderable rules with CSSRuleList.
   */
  link(cssRules: CSSRuleList): void {
    for (let i = 0; i < cssRules.length; i++) {
      const cssRule = cssRules[i]
      const rule = this.get(this.options.sheet.renderer.getSelector(cssRule))
      if (rule) linkRule(rule, cssRule)
    }
  }

  /**
   * Convert rules to a CSS string.
   */
  toString(options?: ToCssOptions): string {
    let str = ''

    for (let index = 0; index < this.index.length; index++) {
      const rule = this.index[index]
      const css = rule.toString(options)

      // No need to render an empty rule.
      if (!css) continue

      if (str) str += '\n'
      str += css
    }

    return str
  }
}<|MERGE_RESOLUTION|>--- conflicted
+++ resolved
@@ -1,11 +1,8 @@
 /* @flow */
 import createRule from './utils/createRule'
 import updateRule from './utils/updateRule'
-<<<<<<< HEAD
+import linkRule from './utils/linkRule'
 import RegularRule from './plugins/RegularRule'
-=======
-import linkRule from './utils/linkRule'
->>>>>>> 98cf3ce7
 import type {
   RulesContainerOptions,
   ToCssOptions,
