/* @flow */
import type StyleSheet from './StyleSheet'
import type {Plugin, Rule, RuleOptions, JssStyle} from './types'

export default class PluginsRegistry {
  createRuleHooks: Array<Function> = []

  processRuleHooks: Array<Function> = []

  processSheetHooks: Array<Function> = []

  changeValueHooks: Array<Function> = []

  /**
   * Call `onCreateRule` hooks and return an object if returned by a hook.
   */
<<<<<<< HEAD
  onCreateRule(name?: string, decl: JssStyle, options: RuleOptions): Rule|null {
    for (let i = 0; i < this.ruleCreators.length; i++) {
      const rule = this.ruleCreators[i](name, decl, options)
=======
  onCreateRule(name?: string, decl: Object, options: RuleOptions): Rule|null {
    for (let i = 0; i < this.createRuleHooks.length; i++) {
      const rule = this.createRuleHooks[i](name, decl, options)
>>>>>>> 322c541f
      if (rule) return rule
    }
    return null
  }

  /**
   * Call `onProcessRule` hooks.
   */
  onProcessRule(rule: Rule): void {
    if (rule.isProcessed) return
    for (let i = 0; i < this.processRuleHooks.length; i++) {
      this.processRuleHooks[i](rule, rule.options.sheet)
    }
    rule.isProcessed = true
  }

  /**
   * Call `onProcessSheet` hooks.
   */
  onProcessSheet(sheet: StyleSheet): void {
    for (let i = 0; i < this.processSheetHooks.length; i++) {
      this.processSheetHooks[i](sheet)
    }
  }

  /**
   * Call `onChangeValue` hooks.
   */
  onChangeValue(value: string, prop: string, rule: Rule): string {
    let processedValue = value
    for (let i = 0; i < this.changeValueHooks.length; i++) {
      const nextValue = this.changeValueHooks[i](processedValue, prop, rule)
      if (nextValue !== undefined) processedValue = nextValue
    }
    return processedValue
  }

  /**
   * Register a plugin.
   * If function is passed, it is a shortcut for `{onProcessRule}`.
   */
  use(plugin: Plugin|Function): void {
    if (typeof plugin === 'function') {
      this.processRuleHooks.push(plugin)
      return
    }

    if (plugin.onCreateRule) this.createRuleHooks.push(plugin.onCreateRule)
    if (plugin.onProcessRule) this.processRuleHooks.push(plugin.onProcessRule)
    if (plugin.onProcessSheet) this.processSheetHooks.push(plugin.onProcessSheet)
    if (plugin.onChangeValue) this.changeValueHooks.push(plugin.onChangeValue)
  }
}<|MERGE_RESOLUTION|>--- conflicted
+++ resolved
@@ -14,15 +14,9 @@
   /**
    * Call `onCreateRule` hooks and return an object if returned by a hook.
    */
-<<<<<<< HEAD
   onCreateRule(name?: string, decl: JssStyle, options: RuleOptions): Rule|null {
-    for (let i = 0; i < this.ruleCreators.length; i++) {
-      const rule = this.ruleCreators[i](name, decl, options)
-=======
-  onCreateRule(name?: string, decl: Object, options: RuleOptions): Rule|null {
     for (let i = 0; i < this.createRuleHooks.length; i++) {
       const rule = this.createRuleHooks[i](name, decl, options)
->>>>>>> 322c541f
       if (rule) return rule
     }
     return null
