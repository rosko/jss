/* @flow */
<<<<<<< HEAD
=======
import findRenderer from './utils/findRenderer'
import linkRule from './utils/linkRule'
>>>>>>> 98cf3ce7
import RulesContainer from './RulesContainer'
import type {
  InternalStyleSheetOptions,
  Rule,
  ToCssOptions,
  RuleOptions,
  StyleSheetOptions,
  JssStyle
} from './types'

export default class StyleSheet {
  options: InternalStyleSheetOptions

  linked: boolean

  deployed: boolean

  attached: boolean

  rules: RulesContainer

  renderer: Object

  classes: Object

  queue: ?Array<Rule>

  constructor(styles: Object, options: StyleSheetOptions) {
    this.attached = false
    this.deployed = false
    this.linked = false
    this.classes = {}
    this.options = {
      ...options,
      sheet: this,
      parent: this,
      classes: this.classes
    }
    this.renderer = new options.Renderer(this)
    this.rules = new RulesContainer(this.options)

    for (const name in styles) {
      this.rules.add(name, styles[name])
    }

    this.rules.process()
  }

  /**
   * Attach renderable to the render tree.
   */
  attach(): this {
    if (this.attached) return this
    if (!this.deployed) this.deploy()
    this.renderer.attach()
    if (!this.linked && this.options.link) this.link()
    this.attached = true
    return this
  }

  /**
   * Remove renderable from render tree.
   */
  detach(): this {
    if (!this.attached) return this
    this.renderer.detach()
    this.attached = false
    return this
  }

  /**
   * Add a rule to the current stylesheet.
   * Will insert a rule also after the stylesheet has been rendered first time.
   */
  addRule(name: string, decl: JssStyle, options?: RuleOptions): Rule {
    const {queue} = this

    // Plugins can create rules.
    // In order to preserve the right order, we need to queue all `.addRule` calls,
    // which happen after the first `rules.add()` call.
    if (this.attached && !queue) this.queue = []

    const rule = this.rules.add(name, decl, options)
    this.options.jss.plugins.onProcessRule(rule)

    if (this.attached) {
      if (!this.deployed) return rule
      // Don't insert rule directly if there is no stringified version yet.
      // It will be inserted all together when .attach is called.
      if (queue) queue.push(rule)
      else {
        this.insertRule(rule)
        if (this.queue) {
          this.queue.forEach(this.insertRule, this)
          this.queue = undefined
        }
      }
      return rule
    }

    // We can't add rules to a detached style node.
    // We will redeploy the sheet once user will attach it.
    this.deployed = false

    return rule
  }

  /**
   * Insert rule into the StyleSheet
   */
  insertRule(rule: Rule) {
    const renderable = this.renderer.insertRule(rule)
    if (renderable && this.options.link) linkRule(rule, renderable)
  }

  /**
   * Create and add rules.
   * Will render also after Style Sheet was rendered the first time.
   */
  addRules(styles: Object, options?: RuleOptions): Array<Rule> {
    const added = []
    for (const name in styles) {
      added.push(this.addRule(name, styles[name], options))
    }
    return added
  }

  /**
   * Get a rule by name.
   */
  getRule(name: string): Rule {
    return this.rules.get(name)
  }

  /**
   * Delete a rule by name.
   * Returns `true`: if rule has been deleted from the DOM.
   */
  deleteRule(name: string): boolean {
    const rule = this.rules.get(name)

    if (!rule) return false

    this.rules.remove(rule)

    if (this.attached && rule.renderable) {
      return this.renderer.deleteRule(rule.renderable)
    }

    return true
  }

  /**
   * Get index of a rule.
   */
  indexOf(rule: Rule): number {
    return this.rules.indexOf(rule)
  }

  /**
   * Deploy pure CSS string to a renderable.
   */
  deploy(): this {
    this.renderer.deploy()
    this.deployed = true
    return this
  }

  /**
   * Link renderable CSS rules from sheet with their corresponding models.
   */
  link(): this {
    const cssRules = this.renderer.getRules()

    // Is undefined when VirtualRenderer is used.
    if (cssRules) this.rules.link(cssRules)
    this.linked = true
    return this
  }

  /**
   * Update the function values with a new data.
   */
  update(name?: string, data?: Object): this {
    this.rules.update(name, data)
    return this
  }

  /**
   * Convert rules to a CSS string.
   */
  toString(options?: ToCssOptions): string {
    return this.rules.toString(options)
  }
}<|MERGE_RESOLUTION|>--- conflicted
+++ resolved
@@ -1,9 +1,5 @@
 /* @flow */
-<<<<<<< HEAD
-=======
-import findRenderer from './utils/findRenderer'
 import linkRule from './utils/linkRule'
->>>>>>> 98cf3ce7
 import RulesContainer from './RulesContainer'
 import type {
   InternalStyleSheetOptions,
