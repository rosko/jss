--- conflicted
+++ resolved
@@ -52,16 +52,8 @@
 
 export interface BaseRule {
   type: string;
-<<<<<<< HEAD
   key: string;
   isProcessed: boolean;
-=======
-  name: ?string;
-  selector: string;
-  rules?: RulesContainer;
-  style: JssStyle;
-  renderable: ?CSSStyleRule;
->>>>>>> 98cf3ce7
   options: RuleOptions;
   toString(options?: ToCssOptions): string;
 }
