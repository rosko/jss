--- conflicted
+++ resolved
@@ -18,9 +18,6 @@
 
 ## Setup with the default preset
 
-<<<<<<< HEAD
-You can use JSS with or without [plugins](https://github.com/cssinjs?q=plugin). Make sure you use the plugins in the [right order](https://github.com/cssinjs/jss/blob/master/docs/plugins.md#order-does-matter) or just use a [preset](https://github.com/cssinjs/jss-preset-default) for a quick setup with default plugins.
-=======
 Use the [default preset](https://github.com/cssinjs/jss-preset-default) for a quick setup with recommended plugins.
 
 First install a preset from npm:
@@ -30,7 +27,6 @@
 ```
 
 Then setup JSS to use it:
->>>>>>> 3ce5fc6f
 
 ```javascript
 import jss from 'jss'
@@ -57,7 +53,7 @@
 
 ## Setup with custom plugins
 
-You can use jss with or without [plugins](https://github.com/cssinjs?q=plugin). Make sure you use the plugins in the [right order](https://github.com/cssinjs/jss/blob/master/docs/plugins.md#order-does-matter).
+You can use JSS with or without [plugins](https://github.com/cssinjs?q=plugin). Make sure you use the plugins in the [right order](https://github.com/cssinjs/jss/blob/master/docs/plugins.md#order-does-matter) or just use a [preset](https://github.com/cssinjs/jss-preset-default) for a quick setup with default plugins.
 
 ```javascript
 import jss from 'jss'
