--- conflicted
+++ resolved
@@ -1,10 +1,6 @@
 # JSS Plugins
 
-<<<<<<< HEAD
 Plugins API allows to modify sheets and rules at different stages. A plugin can for e.g. add new style properties, modify values or even add new rules.
-=======
-The Plugins API allows to manipulate every rule at creation time. A plugin can for e.g. add new style properties, modify values or even add new rules.
->>>>>>> ff87f9d3
 
 A number of [plugins](https://github.com/cssinjs?query=jss-) do exist already. We are happy to add more.
 
@@ -22,14 +18,9 @@
   1. jss-expand
   1. jss-vendor-prefixer
   1. jss-props-sort
-<<<<<<< HEAD
-  1. jss-compose
-  1. jss-isolate
-=======
   1. jss-isolate
 
 To make your life easier we made [jss-default-preset](https://www.npmjs.com/package/jss-preset-default) which is a ready to use and ordered preset of plugins.
->>>>>>> ff87f9d3
 
 ### Authoring plugins.
 
